--- conflicted
+++ resolved
@@ -92,12 +92,6 @@
             String, "mission_command", self.mission_callback, 10
         )
 
-<<<<<<< HEAD
-        # Subscribe to camera feed for web UI
-        self.camera_sub = self.create_subscription(
-            CompressedImage, "/camera/compressed", self.camera_callback, 10
-        )
-=======
         # Subscribe to camera feed if web interface is enabled
         self.camera_sub = None
         if enable_web:
@@ -121,7 +115,6 @@
                 self.get_logger().info("📷 Subscribed to camera feed: /camera/compressed")
             except Exception as e:
                 self.get_logger().warn(f"Failed to subscribe to camera: {e}")
->>>>>>> 425acb35
 
         # Create ROS publishers
         self.status_pub = self.create_publisher(String, "mission_status", 10)
@@ -286,12 +279,28 @@
                 self.web.broadcast_sync(f"❌ FAILED: {command} - {str(e)}")
                 self.web.add_terminal_line(f"❌ FAILED: {command} - {str(e)}")
 
-
-    def camera_callback(self, msg: CompressedImage):
-        """Handle camera feed for web UI."""
-        if self.web:
-            # Forward compressed image data to web interface
-            self.web.update_camera_frame(bytes(msg.data))
+    def _camera_callback(self, msg):
+        """Handle incoming camera images and forward to web interface."""
+        if not self.web:
+            return
+        
+        try:
+            import base64
+            
+            # Convert compressed image to base64
+            image_base64 = base64.b64encode(msg.data).decode('utf-8')
+            
+            # Send to web interface via WebSocket
+            # Format: CAMERA_FRAME:<base64_data>
+            self.web.broadcast_sync(f"CAMERA_FRAME:{image_base64}")
+            
+        except Exception as e:
+            # Only log errors occasionally to avoid spam
+            if not hasattr(self, '_camera_error_count'):
+                self._camera_error_count = 0
+            self._camera_error_count += 1
+            if self._camera_error_count % 100 == 0:
+                self.get_logger().warn(f"Camera callback error (x{self._camera_error_count}): {e}")
     
     def update_diagnostics(self):
         """Update diagnostics information for web UI."""
@@ -324,27 +333,6 @@
             
         except Exception as e:
             self.get_logger().debug(f"Diagnostics update error: {e}")
-
-    def _camera_callback(self, msg):
-        """Handle incoming camera images and forward to web interface."""
-        if not self.web:
-            return
-        
-        try:
-            import base64
-            
-            # Convert compressed image to base64
-            image_base64 = base64.b64encode(msg.data).decode('utf-8')
-            
-            # Send to web interface via WebSocket
-            # Format: CAMERA_FRAME:<base64_data>
-            self.web.broadcast_sync(f"CAMERA_FRAME:{image_base64}")
-            
-        except Exception as e:
-            # Only log errors occasionally to avoid spam
-            if not hasattr(self, '_camera_error_count'):
-                self._camera_error_count = 0
-            self._camera_error_count += 1
             if self._camera_error_count % 100 == 0:
                 self.get_logger().warn(f"Camera callback error (x{self._camera_error_count}): {e}")
 
