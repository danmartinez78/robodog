--- conflicted
+++ resolved
@@ -271,10 +271,6 @@
 <html>
 <head><title>ShadowHound</title></head>
 <body>
-<<<<<<< HEAD
-    <h1>ShadowHound Mission Control</h1>
-    <p>Template file not found. Please check dashboard_template.html</p>
-=======
     <div class="container">
         <!-- Header -->
         <div class="header">
@@ -508,12 +504,11 @@
         connectWebSocket();
         addLogEntry('system initialized');
     </script>
->>>>>>> 425acb35
 </body>
 </html>
             """
 
-        async def broadcast(self, message: str):
+    async def broadcast(self, message: str):
         """Broadcast message to all connected WebSocket clients."""
         if not self.active_connections:
             return
